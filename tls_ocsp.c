--- conflicted
+++ resolved
@@ -21,341 +21,6 @@
 #include <tls.h>
 #include "tls_internal.h"
 
-<<<<<<< HEAD
-=======
-#define MAXAGE_SEC (14*24*60*60)
-#define JITTER_SEC (60)
-
-/*
- * State for request.
- */
-
-static struct tls_ocsp *
-tls_ocsp_new(void)
-{
-	return (calloc(1, sizeof(struct tls_ocsp)));
-}
-
-void
-tls_ocsp_free(struct tls_ocsp *ocsp)
-{
-	if (ocsp == NULL)
-		return;
-
-	X509_free(ocsp->main_cert);
-	free(ocsp->ocsp_result);
-	free(ocsp->ocsp_url);
-
-	free(ocsp);
-}
-
-static int
-tls_ocsp_asn1_parse_time(struct tls *ctx, ASN1_GENERALIZEDTIME *gt, time_t *gt_time)
-{
-	struct tm tm;
-
-	if (gt == NULL)
-		return -1;
-	/* RFC 6960 specifies that all times in OCSP must be GENERALIZEDTIME */
-	if (ASN1_time_parse(gt->data, gt->length, &tm,
-		V_ASN1_GENERALIZEDTIME) == -1)
-		return -1;
-	if ((*gt_time = timegm(&tm)) == -1)
-		return -1;
-	return 0;
-}
-
-static int
-tls_ocsp_fill_info(struct tls *ctx, int response_status, int cert_status,
-    int crl_reason, ASN1_GENERALIZEDTIME *revtime,
-    ASN1_GENERALIZEDTIME *thisupd, ASN1_GENERALIZEDTIME *nextupd)
-{
-	struct tls_ocsp_result *info = NULL;
-
-	free(ctx->ocsp->ocsp_result);
-	ctx->ocsp->ocsp_result = NULL;
-
-	if ((info = calloc(1, sizeof (struct tls_ocsp_result))) == NULL) {
-		tls_set_error(ctx, "calloc");
-		return -1;
-	}
-	info->response_status = response_status;
-	info->cert_status = cert_status;
-	info->crl_reason = crl_reason;
-	if (info->response_status != OCSP_RESPONSE_STATUS_SUCCESSFUL) {
-		info->result_msg =
-		    OCSP_response_status_str(info->response_status);
-	} else if (info->cert_status != V_OCSP_CERTSTATUS_REVOKED) {
-		info->result_msg = OCSP_cert_status_str(info->cert_status);
-	} else {
-		info->result_msg = OCSP_crl_reason_str(info->crl_reason);
-	}
-	info->revocation_time = info->this_update = info->next_update = -1;
-	if (revtime != NULL &&
-	    tls_ocsp_asn1_parse_time(ctx, revtime, &info->revocation_time) != 0) {
-		tls_set_error(ctx,
-		    "unable to parse revocation time in OCSP reply");
-		goto err;
-	}
-	if (thisupd != NULL &&
-	    tls_ocsp_asn1_parse_time(ctx, thisupd, &info->this_update) != 0) {
-		tls_set_error(ctx,
-		    "unable to parse this update time in OCSP reply");
-		goto err;
-	}
-	if (nextupd != NULL &&
-	    tls_ocsp_asn1_parse_time(ctx, nextupd, &info->next_update) != 0) {
-		tls_set_error(ctx,
-		    "unable to parse next update time in OCSP reply");
-		goto err;
-	}
-	ctx->ocsp->ocsp_result = info;
-	return 0;
-
- err:
-	free(info);
-	return -1;
-}
-
-static OCSP_CERTID *
-tls_ocsp_get_certid(X509 *main_cert, STACK_OF(X509) *extra_certs,
-    SSL_CTX *ssl_ctx)
-{
-	X509_NAME *issuer_name;
-	X509 *issuer;
-	X509_STORE_CTX storectx;
-	X509_OBJECT tmpobj;
-	OCSP_CERTID *cid = NULL;
-	X509_STORE *store;
-
-	if ((issuer_name = X509_get_issuer_name(main_cert)) == NULL)
-		return NULL;
-
-	if (extra_certs != NULL) {
-		issuer = X509_find_by_subject(extra_certs, issuer_name);
-		if (issuer != NULL)
-			return OCSP_cert_to_id(NULL, main_cert, issuer);
-	}
-
-	if ((store = SSL_CTX_get_cert_store(ssl_ctx)) == NULL)
-		return NULL;
-	if (X509_STORE_CTX_init(&storectx, store, main_cert, extra_certs) != 1)
-		return NULL;
-	if (X509_STORE_get_by_subject(&storectx, X509_LU_X509, issuer_name,
-		&tmpobj) == 1) {
-		cid = OCSP_cert_to_id(NULL, main_cert, tmpobj.data.x509);
-		X509_OBJECT_free_contents(&tmpobj);
-	}
-	X509_STORE_CTX_cleanup(&storectx);
-	return cid;
-}
-
-struct tls_ocsp *
-tls_ocsp_setup_from_peer(struct tls *ctx)
-{
-	struct tls_ocsp *ocsp = NULL;
-	STACK_OF(OPENSSL_STRING) *ocsp_urls = NULL;
-
-	if ((ocsp = tls_ocsp_new()) == NULL)
-		goto err;
-
-	/* steal state from ctx struct */
-	ocsp->main_cert = SSL_get_peer_certificate(ctx->ssl_conn);
-	ocsp->extra_certs = SSL_get_peer_cert_chain(ctx->ssl_conn);
-	if (ocsp->main_cert == NULL) {
-		tls_set_errorx(ctx, "no peer certificate for OCSP");
-		goto err;
-	}
-
-	ocsp_urls = X509_get1_ocsp(ocsp->main_cert);
-	if (ocsp_urls == NULL) {
-		tls_set_errorx(ctx, "no OCSP URLs in peer certificate");
-		goto err;
-	}
-
-	ocsp->ocsp_url = strdup(sk_OPENSSL_STRING_value(ocsp_urls, 0));
-	if (ocsp->ocsp_url == NULL) {
-		tls_set_errorx(ctx, "out of memory");
-		goto err;
-	}
-
-	X509_email_free(ocsp_urls);
-	return ocsp;
-
- err:
-	tls_ocsp_free(ocsp);
-	X509_email_free(ocsp_urls);
-	return NULL;
-}
-
-static int
-tls_ocsp_verify_response(struct tls *ctx, OCSP_RESPONSE *resp)
-{
-	OCSP_BASICRESP *br = NULL;
-	ASN1_GENERALIZEDTIME *revtime = NULL, *thisupd = NULL, *nextupd = NULL;
-	OCSP_CERTID *cid = NULL;
-	STACK_OF(X509) *combined = NULL;
-	int response_status=0, cert_status=0, crl_reason=0;
-	int ret = -1;
-	unsigned long flags;
-
-	if ((br = OCSP_response_get1_basic(resp)) == NULL) {
-		tls_set_errorx(ctx, "cannot load ocsp reply");
-		goto err;
-	}
-
-	/*
-	 * Skip validation of 'extra_certs' as this should be done
-	 * already as part of main handshake.
-	 */
-	flags = OCSP_TRUSTOTHER;
-
-	/* now verify */
-	if (OCSP_basic_verify(br, ctx->ocsp->extra_certs,
-		SSL_CTX_get_cert_store(ctx->ssl_ctx), flags) != 1) {
-		tls_set_errorx(ctx, "ocsp verify failed");
-		goto err;
-	}
-
-	/* signature OK, look inside */
-	response_status = OCSP_response_status(resp);
-	if (response_status != OCSP_RESPONSE_STATUS_SUCCESSFUL) {
-		tls_set_errorx(ctx, "ocsp verify failed: response - %s",
-		    OCSP_response_status_str(response_status));
-		goto err;
-	}
-
-	cid = tls_ocsp_get_certid(ctx->ocsp->main_cert,
-	    ctx->ocsp->extra_certs, ctx->ssl_ctx);
-	if (cid == NULL) {
-		tls_set_errorx(ctx, "ocsp verify failed: no issuer cert");
-		goto err;
-	}
-
-	if (OCSP_resp_find_status(br, cid, &cert_status, &crl_reason,
-	    &revtime, &thisupd, &nextupd) != 1) {
-		tls_set_errorx(ctx, "ocsp verify failed: no result for cert");
-		goto err;
-	}
-
-	if (OCSP_check_validity(thisupd, nextupd, JITTER_SEC,
-	    MAXAGE_SEC) != 1) {
-		tls_set_errorx(ctx,
-		    "ocsp verify failed: ocsp response not current");
-		goto err;
-	}
-
-	if (tls_ocsp_fill_info(ctx, response_status, cert_status,
-	    crl_reason, revtime, thisupd, nextupd) != 0)
-		goto err;
-
-	/* finally can look at status */
-	if (cert_status != V_OCSP_CERTSTATUS_GOOD && cert_status !=
-	    V_OCSP_CERTSTATUS_UNKNOWN) {
-		tls_set_errorx(ctx, "ocsp verify failed: revoked cert - %s",
-			       OCSP_crl_reason_str(crl_reason));
-		goto err;
-	}
-	ret = 0;
-
- err:
-	sk_X509_free(combined);
-	OCSP_CERTID_free(cid);
-	OCSP_BASICRESP_free(br);
-	return ret;
-}
-
-/*
- * Process a raw OCSP response from an OCSP server request.
- * OCSP details can then be retrieved with tls_peer_ocsp_* functions.
- * returns 0 if certificate ok, -1 otherwise.
- */
-static int
-tls_ocsp_process_response_internal(struct tls *ctx, const unsigned char *response,
-    size_t size)
-{
-	int ret;
-	OCSP_RESPONSE *resp;
-
-	resp = d2i_OCSP_RESPONSE(NULL, &response, size);
-	if (resp == NULL) {
-		tls_ocsp_free(ctx->ocsp);
-		ctx->ocsp = NULL;
-		tls_set_error(ctx, "unable to parse OCSP response");
-		return -1;
-	}
-	ret = tls_ocsp_verify_response(ctx, resp);
-	OCSP_RESPONSE_free(resp);
-	return ret;
-}
-
-/* TLS handshake verification callback for stapled requests */
-int
-tls_ocsp_verify_cb(SSL *ssl, void *arg)
-{
-	const unsigned char *raw = NULL;
-	int size, res = -1;
-	struct tls *ctx;
-
-	if ((ctx = SSL_get_app_data(ssl)) == NULL)
-		return -1;
-
-	size = SSL_get_tlsext_status_ocsp_resp(ssl, &raw);
-	if (size <= 0) {
-		if (ctx->config->ocsp_require_stapling) {
-			tls_set_errorx(ctx, "no stapled OCSP response provided");
-			return 0;
-		}
-		return 1;
-	}
-
-	tls_ocsp_free(ctx->ocsp);
-	if ((ctx->ocsp = tls_ocsp_setup_from_peer(ctx)) == NULL)
-		return 0;
-
-	if (ctx->config->verify_cert == 0 || ctx->config->verify_time == 0)
-		return 1;
-
-	res = tls_ocsp_process_response_internal(ctx, raw, size);
-
-	return (res == 0) ? 1 : 0;
-}
-
-
-/* Staple the OCSP information in ctx->ocsp to the server handshake. */
-int
-tls_ocsp_stapling_cb(SSL *ssl, void *arg)
-{
-	int ret = SSL_TLSEXT_ERR_ALERT_FATAL;
-	unsigned char *ocsp_staple = NULL;
-	struct tls *ctx;
-
-	if ((ctx = SSL_get_app_data(ssl)) == NULL)
-		goto err;
-
-	if (ctx->keypair == NULL || ctx->keypair->ocsp_staple == NULL ||
-	    ctx->keypair->ocsp_staple_len == 0)
-		return SSL_TLSEXT_ERR_NOACK;
-
-	if ((ocsp_staple = malloc(ctx->keypair->ocsp_staple_len)) == NULL)
-		goto err;
-
-	memcpy(ocsp_staple, ctx->keypair->ocsp_staple,
-	    ctx->keypair->ocsp_staple_len);
-
-	if (SSL_set_tlsext_status_ocsp_resp(ctx->ssl_conn, ocsp_staple,
-	    ctx->keypair->ocsp_staple_len) != 1)
-		goto err;
-
-	ret = SSL_TLSEXT_ERR_OK;
- err:
-	if (ret != SSL_TLSEXT_ERR_OK)
-		free(ocsp_staple);
-
-	return ret;
-}
-
->>>>>>> 1856a577
 /*
  * Public API
  */
