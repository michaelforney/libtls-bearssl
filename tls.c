--- conflicted
+++ resolved
@@ -347,7 +347,6 @@
 static unsigned
 x509_end_chain(const br_x509_class **vtable)
 {
-<<<<<<< HEAD
 	struct tls_x509 *x509 = TLS_CONTAINER_OF(vtable, struct tls_x509, vtable);
 	struct tls *ctx = x509->ctx;
 	unsigned err;
@@ -366,36 +365,6 @@
 		if (ctx->config->verify_cert == 0)
 			err = BR_ERR_OK;
 		break;
-=======
-	SSL_CTX_clear_mode(ssl_ctx, SSL_MODE_AUTO_RETRY);
-
-	SSL_CTX_set_mode(ssl_ctx, SSL_MODE_ENABLE_PARTIAL_WRITE);
-	SSL_CTX_set_mode(ssl_ctx, SSL_MODE_ACCEPT_MOVING_WRITE_BUFFER);
-
-	SSL_CTX_set_options(ssl_ctx, SSL_OP_NO_SSLv2);
-	SSL_CTX_set_options(ssl_ctx, SSL_OP_NO_SSLv3);
-
-	SSL_CTX_clear_options(ssl_ctx, SSL_OP_NO_TLSv1);
-	SSL_CTX_clear_options(ssl_ctx, SSL_OP_NO_TLSv1_1);
-	SSL_CTX_clear_options(ssl_ctx, SSL_OP_NO_TLSv1_2);
-	SSL_CTX_clear_options(ssl_ctx, SSL_OP_NO_TLSv1_3);
-
-	if ((ctx->config->protocols & TLS_PROTOCOL_TLSv1_0) == 0)
-		SSL_CTX_set_options(ssl_ctx, SSL_OP_NO_TLSv1);
-	if ((ctx->config->protocols & TLS_PROTOCOL_TLSv1_1) == 0)
-		SSL_CTX_set_options(ssl_ctx, SSL_OP_NO_TLSv1_1);
-	if ((ctx->config->protocols & TLS_PROTOCOL_TLSv1_2) == 0)
-		SSL_CTX_set_options(ssl_ctx, SSL_OP_NO_TLSv1_2);
-	if ((ctx->config->protocols & TLS_PROTOCOL_TLSv1_3) == 0)
-		SSL_CTX_set_options(ssl_ctx, SSL_OP_NO_TLSv1_3);
-
-	if (ctx->config->alpn != NULL) {
-		if (SSL_CTX_set_alpn_protos(ssl_ctx, ctx->config->alpn,
-		    ctx->config->alpn_len) != 0) {
-			tls_set_errorx(ctx, "failed to set alpn");
-			goto err;
-		}
->>>>>>> 981f44fc
 	}
 
 	if (x509->depth > ctx->config->verify_depth + 2) {
