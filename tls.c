--- conflicted
+++ resolved
@@ -384,7 +384,6 @@
 	return x509->minimal.vtable->get_pkey(&x509->minimal.vtable, usages);
 }
 
-<<<<<<< HEAD
 static const br_x509_class x509_vtable = {
 	.start_chain = x509_start_chain,
 	.start_cert = x509_start_cert,
@@ -403,21 +402,6 @@
 
 	if ((conn = calloc(1, sizeof(*conn))) == NULL)
 		return NULL;
-=======
-	SSL_CTX_clear_options(ssl_ctx, SSL_OP_NO_TLSv1);
-	SSL_CTX_clear_options(ssl_ctx, SSL_OP_NO_TLSv1_1);
-	SSL_CTX_clear_options(ssl_ctx, SSL_OP_NO_TLSv1_2);
-	SSL_CTX_clear_options(ssl_ctx, SSL_OP_NO_TLSv1_3);
-
-	if ((ctx->config->protocols & TLS_PROTOCOL_TLSv1_0) == 0)
-		SSL_CTX_set_options(ssl_ctx, SSL_OP_NO_TLSv1);
-	if ((ctx->config->protocols & TLS_PROTOCOL_TLSv1_1) == 0)
-		SSL_CTX_set_options(ssl_ctx, SSL_OP_NO_TLSv1_1);
-	if ((ctx->config->protocols & TLS_PROTOCOL_TLSv1_2) == 0)
-		SSL_CTX_set_options(ssl_ctx, SSL_OP_NO_TLSv1_2);
-	if ((ctx->config->protocols & TLS_PROTOCOL_TLSv1_3) == 0)
-		SSL_CTX_set_options(ssl_ctx, SSL_OP_NO_TLSv1_3);
->>>>>>> 7e18c3bc
 
 	eng = &conn->u.engine;
 
@@ -431,6 +415,7 @@
 		version_max = BR_TLS11;
 		break;
 	case TLS_PROTOCOL_TLSv1_0|TLS_PROTOCOL_TLSv1_1|TLS_PROTOCOL_TLSv1_2:
+	case TLS_PROTOCOL_TLSv1_0|TLS_PROTOCOL_TLSv1_1|TLS_PROTOCOL_TLSv1_2|TLS_PROTOCOL_TLSv1_3:
 		version_min = BR_TLS10;
 		version_max = BR_TLS12;
 		break;
@@ -439,10 +424,12 @@
 		version_max = BR_TLS11;
 		break;
 	case TLS_PROTOCOL_TLSv1_1|TLS_PROTOCOL_TLSv1_2:
+	case TLS_PROTOCOL_TLSv1_1|TLS_PROTOCOL_TLSv1_2|TLS_PROTOCOL_TLSv1_3:
 		version_min = BR_TLS11;
 		version_max = BR_TLS12;
 		break;
 	case TLS_PROTOCOL_TLSv1_2:
+	case TLS_PROTOCOL_TLSv1_2|TLS_PROTOCOL_TLSv1_3:
 		version_min = BR_TLS12;
 		version_max = BR_TLS12;
 		break;
